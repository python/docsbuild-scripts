#!/usr/bin/env python3

"""Build the Python docs for various branches and various languages.

Without any arguments builds docs for all active versions and
languages.

Languages are stored in `config.toml` while versions are discovered
from the devguide.

-q selects "quick build", which means to build only HTML.

Translations are fetched from GitHub repositories according to PEP
545. `--languages` allows selecting translations, like `--languages
en` to just build the English documents.

This script was originally created by Georg Brandl in March 2010.
Modified by Benjamin Peterson to do CDN cache invalidation.
Modified by Julien Palard to build translations.

"""

from argparse import ArgumentParser
from contextlib import suppress, contextmanager
from dataclasses import dataclass
import filecmp
import json
import logging
import logging.handlers
from functools import total_ordering
from os import readlink
import platform
import re
import shlex
import shutil
import subprocess
import sys
from bisect import bisect_left as bisect
from collections import OrderedDict
from datetime import datetime as dt, timezone
from pathlib import Path
from string import Template
from textwrap import indent
from time import perf_counter, sleep
from typing import Iterable
from urllib.parse import urljoin

import zc.lockfile
import jinja2
import requests
import tomlkit


try:
    from os import EX_OK, EX_SOFTWARE as EX_FAILURE
except ImportError:
    EX_OK, EX_FAILURE = 0, 1

try:
    import sentry_sdk
except ImportError:
    sentry_sdk = None
else:
    sentry_sdk.init()

HERE = Path(__file__).resolve().parent


@total_ordering
class Version:
    """Represents a CPython version and its documentation build dependencies."""

    STATUSES = {"EOL", "security-fixes", "stable", "pre-release", "in development"}

    # Those synonyms map branch status vocabulary found in the devguide
    # with our vocabulary.
    SYNONYMS = {
        "feature": "in development",
        "bugfix": "stable",
        "security": "security-fixes",
        "end-of-life": "EOL",
        "prerelease": "pre-release",
    }

    def __init__(self, name, *, status, branch_or_tag=None):
        status = self.SYNONYMS.get(status, status)
        if status not in self.STATUSES:
            raise ValueError(
                "Version status expected to be one of: "
                f"{', '.join(self.STATUSES|set(self.SYNONYMS.keys()))}, got {status!r}."
            )
        self.name = name
        self.branch_or_tag = branch_or_tag
        self.status = status

    def __repr__(self):
        return f"Version({self.name})"

    @property
    def requirements(self):
        """Generate the right requirements for this version.

        Since CPython 3.8 a Doc/requirements.txt file can be used.

        In case the Doc/requirements.txt is absent or wrong (a
        sub-dependency broke), use this function to override it.

        See https://github.com/python/cpython/issues/91294
        See https://github.com/python/cpython/issues/91483

        """
        if self.name == "3.5":
            return ["jieba", "blurb", "sphinx==1.8.4", "jinja2<3.1", "docutils<=0.17.1"]
        if self.name in ("3.7", "3.6", "2.7"):
            return ["jieba", "blurb", "sphinx==2.3.1", "jinja2<3.1", "docutils<=0.17.1"]
        if self.name == ("3.8", "3.9"):
            return ["jieba", "blurb", "sphinx==2.4.4", "jinja2<3.1", "docutils<=0.17.1"]

        return [
            "jieba",  # To improve zh search.
            "-rrequirements.txt",
        ]

    @property
    def changefreq(self):
        """Estimate this version change frequency, for the sitemap."""
        return {"EOL": "never", "security-fixes": "yearly"}.get(self.status, "daily")

    def as_tuple(self):
        """This version name as tuple, for easy comparisons."""
        return version_to_tuple(self.name)

    @property
    def url(self):
        """The doc URL of this version in production."""
        return f"https://docs.python.org/{self.name}/"

    @property
    def title(self):
        """The title of this version's doc, for the sidebar."""
        return f"Python {self.name} ({self.status})"

    @staticmethod
    def filter(versions, branch=None):
        """Filter the given versions.

        If *branch* is given, only *versions* matching *branch* are returned.

        Else all live versions are returned (this means no EOL and no
        security-fixes branches).
        """
        if branch:
            return [v for v in versions if branch in (v.name, v.branch_or_tag)]
        return [v for v in versions if v.status not in ("EOL", "security-fixes")]

    @staticmethod
    def current_stable(versions):
        """Find the current stable CPython version."""
        return max((v for v in versions if v.status == "stable"), key=Version.as_tuple)

    @staticmethod
    def current_dev(versions):
        """Find the current CPython version in development."""
        return max(versions, key=Version.as_tuple)

    @property
    def picker_label(self):
        """Forge the label of a version picker."""
        if self.status == "in development":
            return f"dev ({self.name})"
        if self.status == "pre-release":
            return f"pre ({self.name})"
        return self.name

    def setup_indexsidebar(self, versions, dest_path):
        """Build indexsidebar.html for Sphinx."""
        with open(
            HERE / "templates" / "indexsidebar.html", encoding="UTF-8"
        ) as sidebar_template_file:
            sidebar_template = jinja2.Template(sidebar_template_file.read())
        with open(dest_path, "w", encoding="UTF-8") as sidebar_file:
            sidebar_file.write(
                sidebar_template.render(
                    current_version=self,
                    versions=sorted(
                        versions, key=lambda v: version_to_tuple(v.name), reverse=True
                    ),
                )
            )

    @classmethod
    def from_json(cls, name, values):
        """Loads a version from devguide's json representation."""
        return cls(name, status=values["status"], branch_or_tag=values["branch"])

    def __eq__(self, other):
        return self.name == other.name

    def __gt__(self, other):
        return self.as_tuple() > other.as_tuple()


@dataclass(frozen=True, order=True)
class Language:
    iso639_tag: str
    name: str
    in_prod: bool
    sphinxopts: tuple
    html_only: bool = False

    @property
    def tag(self):
        return self.iso639_tag.replace("_", "-").lower()

    @staticmethod
    def filter(languages, language_tags=None):
        """Filter a sequence of languages according to --languages."""
        if language_tags:
            languages_dict = {language.tag: language for language in languages}
            return [languages_dict[tag] for tag in language_tags]
        return languages


def run(cmd, cwd=None) -> subprocess.CompletedProcess:
    """Like subprocess.run, with logging before and after the command execution."""
    cmd = [str(arg) for arg in cmd]
    cmdstring = shlex.join(cmd)
    logging.debug("Run: %r", cmdstring)
    result = subprocess.run(
        cmd,
        cwd=cwd,
        stdin=subprocess.PIPE,
        stderr=subprocess.STDOUT,
        stdout=subprocess.PIPE,
        encoding="utf-8",
        errors="backslashreplace",
        check=False,
    )
    if result.returncode:
        # Log last 20 lines, those are likely the interesting ones.
        logging.error(
            "Run: %r KO:\n%s",
            cmdstring,
            indent("\n".join(result.stdout.split("\n")[-20:]), "    "),
        )
    result.check_returncode()
    return result


def changed_files(left, right):
    """Compute a list of different files between left and right, recursively.
    Resulting paths are relative to left.
    """
    changed = []

    def traverse(dircmp_result):
        base = Path(dircmp_result.left).relative_to(left)
        for file in dircmp_result.diff_files:
            changed.append(str(base / file))
            if file == "index.html":
                changed.append(str(base) + "/")
        for dircomp in dircmp_result.subdirs.values():
            traverse(dircomp)

    traverse(filecmp.dircmp(left, right))
    return changed


@dataclass
class Repository:
    """Git repository abstraction for our specific needs."""

    remote: str
    directory: Path

    def run(self, *args):
        """Run git command in the clone repository."""
        return run(("git", "-C", self.directory) + args)

    def get_ref(self, pattern):
        """Return the reference of a given tag or branch."""
        try:
            # Maybe it's a branch
            return self.run("show-ref", "-s", "origin/" + pattern).stdout.strip()
        except subprocess.CalledProcessError:
            # Maybe it's a tag
            return self.run("show-ref", "-s", "tags/" + pattern).stdout.strip()

    def fetch(self):
        """Try (and retry) to run git fetch."""
        try:
            return self.run("fetch")
        except subprocess.CalledProcessError as err:
            logging.error("'git fetch' failed (%s), retrying...", err.stderr)
            sleep(5)
        return self.run("fetch")

    def switch(self, branch_or_tag):
        """Reset and cleans the repository to the given branch or tag."""
        self.run("reset", "--hard", self.get_ref(branch_or_tag), "--")
        self.run("clean", "-dfqx")

    def clone(self):
        """Maybe clone the repository, if not already cloned."""
        if (self.directory / ".git").is_dir():
            return False  # Already cloned
        logging.info("Cloning %s into %s", self.remote, self.directory)
        self.directory.mkdir(mode=0o775, parents=True, exist_ok=True)
        run(["git", "clone", self.remote, self.directory])
        return True

    def update(self):
        self.clone() or self.fetch()


def version_to_tuple(version):
    """Transform a version string to a tuple, for easy comparisons."""
    return tuple(int(part) for part in version.split("."))


def tuple_to_version(version_tuple):
    """Reverse version_to_tuple."""
    return ".".join(str(part) for part in version_tuple)


def locate_nearest_version(available_versions, target_version):
    """Look for the nearest version of target_version in available_versions.
    Versions are to be given as tuples, like (3, 7) for 3.7.

    >>> locate_nearest_version(["2.7", "3.6", "3.7", "3.8"], "3.9")
    '3.8'
    >>> locate_nearest_version(["2.7", "3.6", "3.7", "3.8"], "3.5")
    '3.6'
    >>> locate_nearest_version(["2.7", "3.6", "3.7", "3.8"], "2.6")
    '2.7'
    >>> locate_nearest_version(["2.7", "3.6", "3.7", "3.8"], "3.10")
    '3.8'
    >>> locate_nearest_version(["2.7", "3.6", "3.7", "3.8"], "3.7")
    '3.7'
    """

    available_versions_tuples = sorted(
        [
            version_to_tuple(available_version)
            for available_version in set(available_versions)
        ]
    )
    target_version_tuple = version_to_tuple(target_version)
    try:
        found = available_versions_tuples[
            bisect(available_versions_tuples, target_version_tuple)
        ]
    except IndexError:
        found = available_versions_tuples[-1]
    return tuple_to_version(found)


@contextmanager
def edit(file: Path):
    """Context manager to edit a file "in place", use it as:

    with edit("/etc/hosts") as (i, o):
        for line in i:
            o.write(line.replace("localhoat", "localhost"))
    """
    temporary = file.with_name(file.name + ".tmp")
    with suppress(FileNotFoundError):
        temporary.unlink()
    with open(file, encoding="UTF-8") as input_file:
        with open(temporary, "w", encoding="UTF-8") as output_file:
            yield input_file, output_file
    temporary.rename(file)


def setup_switchers(
    versions: Iterable[Version], languages: Iterable[Language], html_root: Path
):
    """Setup cross-links between CPython versions:
    - Cross-link various languages in a language switcher
    - Cross-link various versions in a version switcher
    """
    with open(
        HERE / "templates" / "switchers.js", encoding="UTF-8"
    ) as switchers_template_file:
        template = Template(switchers_template_file.read())
    switchers_path = html_root / "_static" / "switchers.js"
    switchers_path.write_text(
        template.safe_substitute(
            {
                "LANGUAGES": json.dumps(
                    OrderedDict(
                        sorted(
                            [
                                (language.tag, language.name)
                                for language in languages
                                if language.in_prod
                            ]
                        )
                    )
                ),
                "VERSIONS": json.dumps(
                    OrderedDict(
                        [
                            (version.name, version.picker_label)
                            for version in sorted(
                                versions,
                                key=lambda v: version_to_tuple(v.name),
                                reverse=True,
                            )
                        ]
                    )
                ),
            }
        ),
        encoding="UTF-8",
    )
    for file in Path(html_root).glob("**/*.html"):
        depth = len(file.relative_to(html_root).parts) - 1
        src = f"{'../' * depth}_static/switchers.js"
        script = f'    <script type="text/javascript" src="{src}"></script>\n'
        with edit(file) as (ifile, ofile):
            for line in ifile:
                if line == script:
                    continue
                if line == "  </body>\n":
                    ofile.write(script)
                ofile.write(line)


def build_robots_txt(
    versions: Iterable[Version],
    languages: Iterable[Language],
    www_root: Path,
    group,
    skip_cache_invalidation,
):
    """Disallow crawl of EOL versions in robots.txt."""
    if not www_root.exists():
        logging.info("Skipping robots.txt generation (www root does not even exist).")
        return
    robots_file = www_root / "robots.txt"
    with open(HERE / "templates" / "robots.txt", encoding="UTF-8") as template_file:
        template = jinja2.Template(template_file.read())
    with open(robots_file, "w", encoding="UTF-8") as robots_txt_file:
        robots_txt_file.write(
            template.render(languages=languages, versions=versions) + "\n"
        )
    robots_file.chmod(0o775)
    run(["chgrp", group, robots_file])
    if not skip_cache_invalidation:
        purge("robots.txt")


def build_sitemap(
    versions: Iterable[Version], languages: Iterable[Language], www_root: Path, group
):
    """Build a sitemap with all live versions and translations."""
    if not www_root.exists():
        logging.info("Skipping sitemap generation (www root does not even exist).")
        return
    with open(HERE / "templates" / "sitemap.xml", encoding="UTF-8") as template_file:
        template = jinja2.Template(template_file.read())
    sitemap_file = www_root / "sitemap.xml"
    sitemap_file.write_text(
        template.render(languages=languages, versions=versions) + "\n", encoding="UTF-8"
    )
    sitemap_file.chmod(0o664)
    run(["chgrp", group, sitemap_file])


def build_404(www_root: Path, group):
    """Build a nice 404 error page to display in case PDFs are not built yet."""
    if not www_root.exists():
        logging.info("Skipping 404 page generation (www root does not even exist).")
        return
    not_found_file = www_root / "404.html"
    shutil.copyfile(HERE / "templates" / "404.html", not_found_file)
    not_found_file.chmod(0o664)
    run(["chgrp", group, not_found_file])


def head(text, lines=10):
    """Return the first *lines* lines from the given text."""
    return "\n".join(text.split("\n")[:lines])


def version_info():
    """Handler for --version."""
    try:
        platex_version = head(
            subprocess.check_output(["platex", "--version"], universal_newlines=True),
            lines=3,
        )
    except FileNotFoundError:
        platex_version = "Not installed."

    try:
        xelatex_version = head(
            subprocess.check_output(["xelatex", "--version"], universal_newlines=True),
            lines=2,
        )
    except FileNotFoundError:
        xelatex_version = "Not installed."
    print(
        f"""
# platex

{platex_version}


# xelatex

{xelatex_version}
    """
    )


def parse_args():
    """Parse command-line arguments."""

    parser = ArgumentParser(
        description="Runs a build of the Python docs for various branches."
    )
    parser.add_argument(
        "-q",
        "--quick",
        action="store_true",
        help="Make HTML files only (Makefile rules suffixed with -html).",
    )
    parser.add_argument(
        "-b",
        "--branch",
        metavar="3.12",
        help="Version to build (defaults to all maintained branches).",
    )
    parser.add_argument(
        "-r",
        "--build-root",
        type=Path,
        help="Path to a directory containing a checkout per branch.",
        default=Path("/srv/docsbuild"),
    )
    parser.add_argument(
        "-w",
        "--www-root",
        type=Path,
        help="Path where generated files will be copied.",
        default=Path("/srv/docs.python.org"),
    )
    parser.add_argument(
        "--skip-cache-invalidation",
        help="Skip Fastly cache invalidation.",
        action="store_true",
    )
    parser.add_argument(
        "--group",
        help="Group files on targets and www-root file should get.",
        default="docs",
    )
    parser.add_argument(
        "--log-directory",
        type=Path,
        help="Directory used to store logs.",
        default=Path("/var/log/docsbuild/"),
    )
    parser.add_argument(
        "--languages",
        nargs="*",
        help="Language translation, as a PEP 545 language tag like"
        " 'fr' or 'pt-br'. "
        "Builds all available languages by default.",
        metavar="fr",
    )
    parser.add_argument(
        "--version",
        action="store_true",
        help="Get build_docs and dependencies version info",
    )
    parser.add_argument(
        "--theme",
        default="python-docs-theme",
        help="Python package to use for python-docs-theme: Useful to test branches:"
        " --theme git+https://github.com/obulat/python-docs-theme@master",
    )
    args = parser.parse_args()
    if args.version:
        version_info()
        sys.exit(0)
    del args.version
    if args.log_directory:
        args.log_directory = args.log_directory.resolve()
    if args.build_root:
        args.build_root = args.build_root.resolve()
    if args.www_root:
        args.www_root = args.www_root.resolve()
    return args


def setup_logging(log_directory: Path):
    """Setup logging to stderr if run by a human, or to a file if run from a cron."""
    if sys.stderr.isatty():
        logging.basicConfig(
            format="%(asctime)s %(levelname)s: %(message)s", stream=sys.stderr
        )
    else:
        log_directory.mkdir(parents=True, exist_ok=True)
        handler = logging.handlers.WatchedFileHandler(log_directory / "docsbuild.log")
        handler.setFormatter(
            logging.Formatter("%(asctime)s %(levelname)s: %(message)s")
        )
        logging.getLogger().addHandler(handler)
    logging.getLogger().setLevel(logging.DEBUG)


@dataclass
class DocBuilder:
    """Builder for a CPython version and a language."""

    version: Version
    versions: Iterable[Version]
    language: Language
    languages: Iterable[Language]
    cpython_repo: Repository
    build_root: Path
    www_root: Path
    quick: bool
    group: str
    log_directory: Path
    skip_cache_invalidation: bool
    theme: Path

    @property
    def full_build(self):
        """Tell if a full build is needed.

        A full build is slow; it builds pdf, txt, epub, texinfo, and
        archives everything.

        A partial build only builds HTML and does not archive, it's
        fast.
        """
        return not self.quick and not self.language.html_only

    def run(self) -> bool:
        """Build and publish a Python doc, for a language, and a version."""
        start_time = perf_counter()
        logging.info("Running.")
        try:
            self.cpython_repo.switch(self.version.branch_or_tag)
            if self.language.tag != "en":
                self.clone_translation()
            if self.should_rebuild():
                self.build_venv()
                self.build()
                self.copy_build_to_webroot()
                self.save_state(build_duration=perf_counter() - start_time)
        except Exception as err:
            logging.exception("Badly handled exception, human, please help.")
            if sentry_sdk:
                sentry_sdk.capture_exception(err)
            return False
        return True

    @property
    def checkout(self) -> Path:
        """Path to CPython git clone."""
        return self.build_root / "cpython"

    def clone_translation(self):
        self.translation_repo.update()
        self.translation_repo.switch(self.translation_branch)

    @property
    def translation_repo(self):
        """See PEP 545 for translations repository naming convention."""

        locale_repo = f"https://github.com/python/python-docs-{self.language.tag}.git"
        locale_clone_dir = (
            self.build_root
            / self.version.name
            / "locale"
            / self.language.iso639_tag
            / "LC_MESSAGES"
        )
        return Repository(locale_repo, locale_clone_dir)

    @property
    def translation_branch(self):
        """Some CPython versions may be untranslated, being either too old or
        too new.

        This function looks for remote branches on the given repo, and
        returns the name of the nearest existing branch.

        It could be enhanced to also search for tags.
        """
        remote_branches = self.translation_repo.run("branch", "-r").stdout
        branches = re.findall(r"/([0-9]+\.[0-9]+)$", remote_branches, re.M)
        return locate_nearest_version(branches, self.version.name)

    def build(self):
        """Build this version/language doc."""
        logging.info("Build start.")
        sphinxopts = list(self.language.sphinxopts)
        sphinxopts.extend(["-q"])
        if self.language.tag != "en":
            locale_dirs = self.build_root / self.version.name / "locale"
            sphinxopts.extend(
                (
                    f"-D locale_dirs={locale_dirs}",
                    f"-D language={self.language.iso639_tag}",
                    "-D gettext_compact=0",
                )
            )
        if self.language.tag == "ja":
            # Since luatex doesn't support \ufffd, replace \ufffd with '?'.
            # https://gist.github.com/zr-tex8r/e0931df922f38fbb67634f05dfdaf66b
            # Luatex already fixed this issue, so we can remove this once Texlive
            # is updated.
            # (https://github.com/TeX-Live/luatex/commit/af5faf1)
            subprocess.check_output(
                "sed -i s/\N{REPLACEMENT CHARACTER}/?/g "
                f"{locale_dirs}/ja/LC_MESSAGES/**/*.po",
                shell=True,
            )
            subprocess.check_output(
                "sed -i s/\N{REPLACEMENT CHARACTER}/?/g "
                f"{self.checkout}/Doc/**/*.rst",
                shell=True,
            )

        if self.version.status == "EOL":
            sphinxopts.append("-D html_context.outdated=1")
        maketarget = (
            "autobuild-"
            + (
                "dev"
                if self.version.status in ("in development", "pre-release")
                else "stable"
            )
            + ("" if self.full_build else "-html")
        )
        logging.info("Running make %s", maketarget)
        python = self.venv / "bin" / "python"
        sphinxbuild = self.venv / "bin" / "sphinx-build"
        blurb = self.venv / "bin" / "blurb"
        # Disable CPython switchers, we handle them now:

        def is_mac():
            return platform.system() == 'Darwin'

        run(
            ["sed", "-i"]
            + ([""] if is_mac() else [])
            + ["s/ *-A switchers=1//", self.checkout / "Doc" / "Makefile"]
        )
        self.version.setup_indexsidebar(
            self.versions,
            self.checkout / "Doc" / "tools" / "templates" / "indexsidebar.html",
        )
        run(
            [
                "make",
                "-C",
                self.checkout / "Doc",
                "PYTHON=" + str(python),
                "SPHINXBUILD=" + str(sphinxbuild),
                "BLURB=" + str(blurb),
                "VENVDIR=" + str(self.venv),
                "SPHINXOPTS=" + " ".join(sphinxopts),
                "SPHINXERRORHANDLING=",
                maketarget,
            ]
        )
        run(["mkdir", "-p", self.log_directory])
        run(["chgrp", "-R", self.group, self.log_directory])
        setup_switchers(
            self.versions, self.languages, self.checkout / "Doc" / "build" / "html"
        )
        logging.info("Build done.")

    def build_venv(self):
        """Build a venv for the specific Python version.

        So we can reuse them from builds to builds, while they contain
        different Sphinx versions.
        """
        venv_path = self.build_root / ("venv-" + self.version.name)
        run([sys.executable, "-m", "venv", venv_path])
        run(
            [venv_path / "bin" / "python", "-m", "pip", "install", "--upgrade"]
            + ["--upgrade-strategy=eager"]
            + [self.theme]
            + self.version.requirements,
            cwd=self.checkout / "Doc",
        )
        run([venv_path / "bin" / "python", "-m", "pip", "freeze", "--all"])
        self.venv = venv_path

    def copy_build_to_webroot(self):
        """Copy a given build to the appropriate webroot with appropriate rights."""
        logging.info("Publishing start.")
        self.www_root.mkdir(parents=True, exist_ok=True)
        if self.language.tag == "en":
            target = self.www_root / self.version.name
        else:
            language_dir = self.www_root / self.language.tag
            language_dir.mkdir(parents=True, exist_ok=True)
            try:
                run(["chgrp", "-R", self.group, language_dir])
            except subprocess.CalledProcessError as err:
                logging.warning("Can't change group of %s: %s", language_dir, str(err))
            language_dir.chmod(0o775)
            target = language_dir / self.version.name

        target.mkdir(parents=True, exist_ok=True)
        try:
            target.chmod(0o775)
        except PermissionError as err:
            logging.warning("Can't change mod of %s: %s", target, str(err))
        try:
            run(["chgrp", "-R", self.group, target])
        except subprocess.CalledProcessError as err:
            logging.warning("Can't change group of %s: %s", target, str(err))

        changed = changed_files(self.checkout / "Doc" / "build" / "html", target)
        logging.info("Copying HTML files to %s", target)
        run(
            [
                "chown",
                "-R",
                ":" + self.group,
                self.checkout / "Doc" / "build" / "html/",
            ]
        )
        run(["chmod", "-R", "o+r", self.checkout / "Doc" / "build" / "html"])
        run(
            [
                "find",
                self.checkout / "Doc" / "build" / "html",
                "-type",
                "d",
                "-exec",
                "chmod",
                "o+x",
                "{}",
                ";",
            ]
        )
        if self.full_build:
            run(
                [
                    "rsync",
                    "-a",
                    "--delete-delay",
                    "--filter",
                    "P archives/",
                    str(self.checkout / "Doc" / "build" / "html") + "/",
                    target,
                ]
            )
        else:
            run(
                [
                    "rsync",
                    "-a",
                    str(self.checkout / "Doc" / "build" / "html") + "/",
                    target,
                ]
            )
        if self.full_build:
            logging.debug("Copying dist files.")
            run(
                [
                    "chown",
                    "-R",
                    ":" + self.group,
                    self.checkout / "Doc" / "dist",
                ]
            )
            run(
                [
                    "chmod",
                    "-R",
                    "o+r",
                    self.checkout / "Doc" / "dist",
                ]
            )
            run(["mkdir", "-m", "o+rx", "-p", target / "archives"])
            run(["chown", ":" + self.group, target / "archives"])
            run(
                [
                    "cp",
                    "-a",
                    *[
                        str(dist)
                        for dist in (Path(self.checkout) / "Doc" / "dist").glob("*")
                    ],
                    target / "archives",
                ]
            )
            changed.append("archives/")
            for file in (target / "archives").iterdir():
                changed.append("archives/" + file.name)

        logging.info("%s files changed", len(changed))
        if changed and not self.skip_cache_invalidation:
            targets_dir = str(self.www_root)
            prefixes = run(["find", "-L", targets_dir, "-samefile", target]).stdout
            prefixes = prefixes.replace(targets_dir + "/", "")
            prefixes = [prefix + "/" for prefix in prefixes.split("\n") if prefix]
            purge(*prefixes)
            for prefix in prefixes:
                purge(*[prefix + p for p in changed])
        logging.info("Publishing done")

    def should_rebuild(self):
        state = self.load_state()
        if not state:
            logging.info("Should rebuild: no previous state found.")
            return True
        cpython_sha = self.cpython_repo.run("rev-parse", "HEAD").stdout.strip()
        if self.language.tag != "en":
            translation_sha = self.translation_repo.run(
                "rev-parse", "HEAD"
            ).stdout.strip()
            if translation_sha != state["translation_sha"]:
                logging.info(
                    "Should rebuild: new translations (from %s to %s)",
                    state["translation_sha"],
                    translation_sha,
                )
                return True
        if cpython_sha != state["cpython_sha"]:
            diff = self.cpython_repo.run(
                "diff", "--name-only", state["cpython_sha"], cpython_sha
            ).stdout
            if "Doc/" in diff:
                logging.info(
                    "Should rebuild: Doc/ has changed (from %s to %s)",
                    state["cpython_sha"],
                    cpython_sha,
                )
                return True
        logging.info("Nothing changed, no rebuild needed.")
        return False

    def load_state(self) -> dict:
        state_file = self.build_root / "state.toml"
        try:
            return tomlkit.loads(state_file.read_text(encoding="UTF-8"))[
                f"/{self.language.tag}/{self.version.name}/"
            ]
        except (KeyError, FileNotFoundError):
            return {}

    def save_state(self, build_duration: float):
        """Save current CPython sha1 and current translation sha1.

        Using this we can deduce if a rebuild is needed or not.
        """
        state_file = self.build_root / "state.toml"
        try:
            states = tomlkit.parse(state_file.read_text(encoding="UTF-8"))
        except FileNotFoundError:
            states = tomlkit.document()

        state = {}
        state["cpython_sha"] = self.cpython_repo.run("rev-parse", "HEAD").stdout.strip()
        if self.language.tag != "en":
            state["translation_sha"] = self.translation_repo.run(
                "rev-parse", "HEAD"
            ).stdout.strip()
        state["last_build"] = dt.now(timezone.utc)
        state["last_build_duration"] = build_duration
        states[f"/{self.language.tag}/{self.version.name}/"] = state
        state_file.write_text(tomlkit.dumps(states), encoding="UTF-8")


def symlink(www_root: Path, language: Language, directory: str, name: str, group: str, skip_cache_invalidation: bool):
    """Used by major_symlinks and dev_symlink to maintain symlinks."""
    if language.tag == "en":  # English is rooted on /, no /en/
        path = www_root
    else:
        path = www_root / language.tag
    link = path / name
    directory_path = path / directory
    if not directory_path.exists():
        return  # No touching link, dest doc not built yet.
    if link.exists() and readlink(str(link)) == directory:
        return  # Link is already pointing to right doc.
    if link.exists():
        link.unlink()
    link.symlink_to(directory)
    run(["chown", "-h", ":" + group, str(link)])
    if not skip_cache_invalidation:
        purge_path(www_root, link)


def major_symlinks(
    www_root: Path, group, versions: Iterable[Version], languages: Iterable[Language], skip_cache_invalidation: bool
):
    """Maintains the /2/ and /3/ symlinks for each language.

    Like:
    - /3/ → /3.9/
    - /fr/3/ → /fr/3.9/
    - /es/3/ → /es/3.9/
    """
    current_stable = Version.current_stable(versions).name
    for language in languages:
        symlink(www_root, language, current_stable, "3", group, skip_cache_invalidation)
        symlink(www_root, language, "2.7", "2", group, skip_cache_invalidation)


def dev_symlink(www_root: Path, group, versions, languages, skip_cache_invalidation: bool):
    """Maintains the /dev/ symlinks for each language.

    Like:
    - /dev/ → /3.11/
    - /fr/dev/ → /fr/3.11/
    - /es/dev/ → /es/3.11/
    """
    current_dev = Version.current_dev(versions).name
    for language in languages:
        symlink(www_root, language, current_dev, "dev", group, skip_cache_invalidation)


def purge(*paths):
    """Remove one or many paths from docs.python.org's CDN.

    To be used when a file changes, so the CDN fetches the new one.
    """
    base = "https://docs.python.org/"
    for path in paths:
        url = urljoin(base, str(path))
        logging.debug("Purging %s from CDN", url)
        requests.request("PURGE", url, timeout=30)


def purge_path(www_root: Path, path: Path):
    """Recursively remove a path from docs.python.org's CDN.

    To be used when a directory changes, so the CDN fetches the new one.
    """
    purge(*[file.relative_to(www_root) for file in path.glob("**/*")])
    purge(path.relative_to(www_root))
    purge(str(path.relative_to(www_root)) + "/")


def proofread_canonicals(www_root: Path, skip_cache_invalidation: bool) -> None:
    """In www_root we check that all canonical links point to existing contents.

    It can happen that a canonical is "broken":

    - /3.11/whatsnew/3.11.html typically would link to
    /3/whatsnew/3.11.html, which may not exist yet.
    """
    canonical_re = re.compile(
        """<link rel="canonical" href="https://docs.python.org/([^"]*)" />"""
    )
    for file in www_root.glob("**/*.html"):
        html = file.read_text(encoding="UTF-8", errors="surrogateescape")
        canonical = canonical_re.search(html)
        if not canonical:
            continue
        target = canonical.group(1)
        if not (www_root / target).exists():
            logging.info("Removing broken canonical from %s to %s", file, target)
            html = html.replace(canonical.group(0), "")
            file.write_text(html, encoding="UTF-8", errors="surrogateescape")
            if not skip_cache_invalidation:
                purge(str(file).replace("/srv/docs.python.org/", ""))


def parse_versions_from_devguide():
    releases = requests.get(
        "https://raw.githubusercontent.com/"
        "python/devguide/main/include/release-cycle.json",
        timeout=30,
    ).json()
    versions = [Version.from_json(name, release) for name, release in releases.items()]
    versions.sort(key=Version.as_tuple)
    return versions


def parse_languages_from_config():
    """Read config.toml to discover languages to build."""
    config = tomlkit.parse((HERE / "config.toml").read_text(encoding="UTF-8"))
    languages = []
    defaults = config["defaults"]
    for iso639_tag, section in config["languages"].items():
        languages.append(
            Language(
                iso639_tag,
                section["name"],
                section.get("in_prod", defaults["in_prod"]),
                sphinxopts=section.get("sphinxopts", defaults["sphinxopts"]),
                html_only=section.get("html_only", defaults["html_only"]),
            )
        )
    return languages


def build_docs(args) -> bool:
    """Build all docs (each language and each version)."""
    versions = parse_versions_from_devguide()
    languages = parse_languages_from_config()
    todo = [
        (version, language)
        for version in Version.filter(versions, args.branch)
        for language in Language.filter(languages, args.languages)
    ]
    del args.branch
    del args.languages
    all_built_successfully = True
    cpython_repo = Repository(
        "https://github.com/python/cpython.git", args.build_root / "cpython"
    )
    while todo:
        version, language = todo.pop()
        logging.root.handlers[0].setFormatter(
            logging.Formatter(
                f"%(asctime)s %(levelname)s {language.tag}/{version.name}: %(message)s"
            )
        )
        if sentry_sdk:
<<<<<<< HEAD
            with sentry_sdk.configure_scope() as scope:
                scope.set_tag("version", version.name)
                scope.set_tag("language", language.tag)
        cpython_repo.update()
=======
            scope = sentry_sdk.get_isolation_scope()
            scope.set_tag("version", version.name)
            scope.set_tag("language", language.tag)
>>>>>>> 76c0d0ab
        builder = DocBuilder(
            version, versions, language, languages, cpython_repo, **vars(args)
        )
        all_built_successfully &= builder.run()
    logging.root.handlers[0].setFormatter(
        logging.Formatter("%(asctime)s %(levelname)s: %(message)s")
    )

    build_sitemap(versions, languages, args.www_root, args.group)
    build_404(args.www_root, args.group)
    build_robots_txt(
        versions, languages, args.www_root, args.group, args.skip_cache_invalidation
    )
    major_symlinks(args.www_root, args.group, versions, languages, args.skip_cache_invalidation)
    dev_symlink(args.www_root, args.group, versions, languages, args.skip_cache_invalidation)
    proofread_canonicals(args.www_root, args.skip_cache_invalidation)

    return all_built_successfully


def main():
    """Script entry point."""
    args = parse_args()
    setup_logging(args.log_directory)

    try:
        lock = zc.lockfile.LockFile(HERE / "build_docs.lock")
    except zc.lockfile.LockError:
        logging.info("Another builder is running... dying...")
        return EX_FAILURE

    try:
        return EX_OK if build_docs(args) else EX_FAILURE
    finally:
        lock.close()


if __name__ == "__main__":
    sys.exit(main())<|MERGE_RESOLUTION|>--- conflicted
+++ resolved
@@ -1125,16 +1125,10 @@
             )
         )
         if sentry_sdk:
-<<<<<<< HEAD
-            with sentry_sdk.configure_scope() as scope:
-                scope.set_tag("version", version.name)
-                scope.set_tag("language", language.tag)
-        cpython_repo.update()
-=======
             scope = sentry_sdk.get_isolation_scope()
             scope.set_tag("version", version.name)
             scope.set_tag("language", language.tag)
->>>>>>> 76c0d0ab
+            cpython_repo.update()
         builder = DocBuilder(
             version, versions, language, languages, cpython_repo, **vars(args)
         )
