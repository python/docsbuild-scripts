--- conflicted
+++ resolved
@@ -207,7 +207,6 @@
         return self.iso639_tag.replace("_", "-").lower()
 
     @property
-<<<<<<< HEAD
     def repo_url(self):
         repo_name = (
             self.repo_name
@@ -215,12 +214,12 @@
             else f"python-docs-{self.iso639_tag}"
         )
         return f"https://github.com/python/{repo_name}.git"
-=======
+
+    @property
     def switcher_label(self):
         if self.translated_name:
             return f"{self.name} | {self.translated_name}"
         return self.name
->>>>>>> 273cd3c5
 
     @staticmethod
     def filter(languages, language_tags=None):
