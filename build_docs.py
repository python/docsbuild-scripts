--- conflicted
+++ resolved
@@ -1121,13 +1121,9 @@
 
 
 def build_docs(args) -> bool:
-<<<<<<< HEAD
-    """Build all docs (each languages and each versions)."""
+    """Build all docs (each language and each version)."""
     logging.info("Full build start.")
     start_time = perf_counter()
-=======
-    """Build all docs (each language and each version)."""
->>>>>>> 76c0d0ab
     versions = parse_versions_from_devguide()
     languages = parse_languages_from_config()
     todo = [
